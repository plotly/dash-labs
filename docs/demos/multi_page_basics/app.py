--- conflicted
+++ resolved
@@ -8,10 +8,7 @@
 dash.register_page(
     "very_important", layout="Don't miss it!", path="/important", order=0
 )
-<<<<<<< HEAD
-=======
 
->>>>>>> 4100d35c
 
 app.layout = html.Div(
     [
