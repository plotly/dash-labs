import dash


def title(asset_id=None, dept_id=None):
<<<<<<< HEAD
    return f"Asset analysis for {asset_id} in {dept_id}"


def description(asset_id=None, dept_id=None):
    return f"This is the Acme Company Asset analysis for {asset_id} in {dept_id}"
=======
    return f"Asset Analysis: {asset_id} {dept_id}"


def description(asset_id=None, dept_id=None):
    return f"This is the AVN Industries Asset Analysis: {asset_id} in {dept_id}"
>>>>>>> 18894a47


dash.register_page(
    __name__,
    path_template="/asset/<asset_id>/department/<dept_id>",
    title=title,
    description=description,
    path="/asset/inventory/department/branch-1001",
)


def layout(asset_id=None, dept_id=None, **other_unknown_query_strings):
    return dash.html.Div(
        f"variables from pathname:  asset_id: {asset_id} dept_id: {dept_id}"
    )<|MERGE_RESOLUTION|>--- conflicted
+++ resolved
@@ -2,19 +2,11 @@
 
 
 def title(asset_id=None, dept_id=None):
-<<<<<<< HEAD
-    return f"Asset analysis for {asset_id} in {dept_id}"
-
-
-def description(asset_id=None, dept_id=None):
-    return f"This is the Acme Company Asset analysis for {asset_id} in {dept_id}"
-=======
     return f"Asset Analysis: {asset_id} {dept_id}"
 
 
 def description(asset_id=None, dept_id=None):
     return f"This is the AVN Industries Asset Analysis: {asset_id} in {dept_id}"
->>>>>>> 18894a47
 
 
 dash.register_page(
