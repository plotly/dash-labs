import uuid
import random
from collections import OrderedDict
<<<<<<< HEAD

from dash.development.base_component import Component

import json
=======
import pprint
>>>>>>> 18894a47
import re
import dash
from dash.development.base_component import Component


# Create dedicated random number generator for build UUIDs
_uid_random = random.Random(0)


def _reset_uuid_random_seed(seed=0):
    """
    Reset the random seed used to generate the UUID strings added to the component
    id values produced by the build_id function.

    :param seed: New random seed
    :type seed: int
    """
    _uid_random.seed(seed)


def build_id(name=None, **kwargs):
    """
    Build a unique component id. The returned id is a dictionary containing
    a UUID string as the value of a `uid` key. If the name and/or kwargs arguments are
    provided, these will be added to the returned dictionary as well.

    The UUID strings are generated using a fixed random seed so their values are
    deterministic across multiple executions of an app, and multiple processes running
    the same app.
    """
    uid = str(uuid.UUID(int=_uid_random.randint(0, 2**128)))
    return dict(
        uid=uid,
        **filter_kwargs(name=name, **kwargs),
    )


def filter_kwargs(*args, **kwargs):
    """
    Combine dictionaries and remove values that are None or Component.UNDEFINED

    :param args: List of dictionaries with string keys to filter
    :param kwargs: Additional keyword arguments to filter
    :return: dict containing all of the key-value pairs from args and kwargs with
        values that are not None and not Component.UNDEFINED
    """
    result = {}

    for arg in list(args) + [kwargs]:
        if isinstance(arg, dict):
            for k, v in arg.items():
                if v is not None and v is not Component.UNDEFINED:
                    result[k] = v

    return result


def insert_into_ordered_dict(odict, value, key=None, before=None, after=None):
    """
    Return copy of the input OrderedDict with a value inserted at a specific location.

    Does not modify input OrderedDict

    If key is specified, it must be a string and it must not already be present as a key
    in the input OrderedDict. It will be used as the key corresponding
    to the provided value in the resulting OrderedDict.  If None, the key will be
    the integer index of the insertion location.

    before and after may be strings or integer indices and they can be set the value
    of an existing key in the OrderedDict that the new value should be instered before
    or after.
    """
    # Validation
    if key is not None:
        if not isinstance(key, str):
            raise ValueError("key argument must be a string or None")
        if key in odict:
            raise ValueError("Provided key already present in dictionary")

    if before is not None and after is not None:
        raise ValueError("before and after may not both be specified")

    keys = list(odict)
    if before is None and after is None:
        insert_index = len(odict)
    elif before is not None:
        if isinstance(before, int):
            before_index = before
        else:
            before_index = keys.index(before)
        insert_index = before_index
    else:  # after is not None:
        if isinstance(after, int):
            after_index = after
        else:
            after_index = keys.index(after)
        insert_index = after_index + 1

    # User insert index as name if none provided
    if key is None:
        key = insert_index

    items = list(odict.items())
    items.insert(insert_index, (key, value))

    # Replace all integer names with index to avoid overwriting
    items = [(k if isinstance(k, str) else i, v) for i, (k, v) in enumerate(items)]
    return OrderedDict(items)


def add_css_class(component, className):
    """
    Update the className property of a Dash component to include a CSS class name.
    If one or more classes already exist, the provided className will  be appended
    to the list. If the provided className is already present, no change will be made
    to the component.

    Note: This function mutates the provided component's className property in-place.

    :param component: Dash component
    :param className: CSS class name string
    """
    if not className:
        return

    if isinstance(className, list):
        # Join list to string for uniform processing below
        className = " ".join(className)
    elif not isinstance(className, str):
        raise ValueError(
            "className must be a string, but received value of type {typ}".format(
                typ=type(className)
            )
        )

    def normalize_and_split(classes_str):
        if not classes_str:
            return []

        classes_str = classes_str.strip()
        if not classes_str:
            return []

        classes_str = re.sub(r"\s+", " ", classes_str)
        return classes_str.split(" ")

    existing_classes = normalize_and_split(getattr(component, "className", None))
    new_classes = [
        cn for cn in normalize_and_split(className) if cn not in existing_classes
    ]
    all_classes = existing_classes + new_classes
    if new_classes is None:
        return
    else:
        component.className = " ".join(all_classes)


<<<<<<< HEAD
def _parse_codefence(codefence):
    """
    Convert a codefence variables into Python
    Codefence variables have a few restrictions:
    - Locally scoped:
          - Variables cant be cross-referenced within the string
          - Python modules can't be used
    - Basic data structures that would be passed into the prop
    = dict(a=3) not supported, only {"a": 3}

    The "easy" way to do this would be to call `exec` on the string.
    However, that would grow the surface area of the `exec` security issues
    So instead we'll use the safer JSON parse mechanism and take
    advantage of the fact that these codefence variables can only be
    simple, json-like data structures that are locally scoped.

    # sample codefence
    # codefence = '```python i = 3, j=1, k =3, l =   False, m=True, n={"color":"blue", \'size\': 10}, style={"font":  {"decoration":  "orange","thing":"that"}}'

    """

    # remove the language specifier example ```python or ```text
    s = re.sub(r"^```\w+", "", codefence)
    s = s.replace("```", "")

    s = (
        s.replace("'", '"')
        .replace("True", "true")
        .replace("False", "false")
        .replace("None", "null")
    )
    # Replace `variable = value` with `"variable": value`, taking care of variable white space
    # See test case: https://regex101.com/r/SqdZDf/1
    s = re.sub(r"(\S+)\s*=\s*", r'"\1": ', s)

    # Clean up whitespace issues within dictionaries, e.g.
    # e.g. turn {"color":"blue", "size":   10} into {"color": "blue", "size": 10}
    s = re.sub(r"\":\s*", '": ', s)

    # And similarly around commas
    s = re.sub(r",\s*", ", ", s)

    # Add starting and closing {} to turn it into JSON and then back into Python

    s = "{" + s + "}"
    # Now it's python!
    return json.loads(s)
=======
def print_registry(modules="ALL", exclude=None, include="ALL"):
    """
    Debugging tool and pretty printer for dash.page_registry. Prints to the console.
    Note that if `print_registry()` is called from a file in the `pages` folder, the `dash.page_registry`
    may not be complete.

    :param modules: (string or list) Default "ALL".  Specifies which modules to print.
    :param exclude: (string or list) Default None.   Specifies which of the page's  parameter(s) to exclude.
    :param include: (string or list) Default "ALL".  Prints only the parameters that are specified.

    Examples:

    - `print_registry()`  Will print the entire content of dash.page_registry
    - `print_registry("pages.home")` will print only one module
    - `print_registry(__name__)`  will print the current module.  If it's run from app.py it will print all modules
    - `print_registry(["pages.home", "pages.archive"])` Will print 2 modules
    - `print_registry(exclude="layout")`  will print info for all the modules, but will exclude the page["layout"]
    - `print_registry(include=["path", "name"]` will print only the page["path"] and page["name"] for all modules
    - `print_registry(exclude="ALL") prints the keys (module names) only
    - `print_registry(include=None) prints the keys (module names) only

    """
    print(
        '**Note** When printing from a file in the pages folder, `dash_page_registry` may not be complete.  See the "Print page_registry" docs for more info.'
    )

    modules = "ALL" if modules == "__main__" else modules
    if include is None or exclude == "ALL":
        pprint.pprint(dash.page_registry.keys())
        return

    if isinstance(modules, str):
        modules = [modules]
    if isinstance(exclude, str):
        exclude = [exclude]
    if isinstance(include, str):
        include = [include]

    registry = {}
    for page in dash.page_registry.values():
        if modules == ["ALL"] or page["module"] in modules:
            page_items = {}
            for k, v in page.items():
                if include == ["ALL"] or k in include:
                    if exclude is None or k not in exclude:
                        page_items[k] = v
            registry[page["module"]] = page_items
    pprint.pprint(registry, sort_dicts=False)
>>>>>>> 18894a47
<|MERGE_RESOLUTION|>--- conflicted
+++ resolved
@@ -1,14 +1,11 @@
 import uuid
 import random
 from collections import OrderedDict
-<<<<<<< HEAD
+import pprint
 
 from dash.development.base_component import Component
 
 import json
-=======
-import pprint
->>>>>>> 18894a47
 import re
 import dash
 from dash.development.base_component import Component
@@ -166,7 +163,6 @@
         component.className = " ".join(all_classes)
 
 
-<<<<<<< HEAD
 def _parse_codefence(codefence):
     """
     Convert a codefence variables into Python
@@ -214,7 +210,8 @@
     s = "{" + s + "}"
     # Now it's python!
     return json.loads(s)
-=======
+
+
 def print_registry(modules="ALL", exclude=None, include="ALL"):
     """
     Debugging tool and pretty printer for dash.page_registry. Prints to the console.
@@ -262,5 +259,4 @@
                     if exclude is None or k not in exclude:
                         page_items[k] = v
             registry[page["module"]] = page_items
-    pprint.pprint(registry, sort_dicts=False)
->>>>>>> 18894a47
+    pprint.pprint(registry, sort_dicts=False)