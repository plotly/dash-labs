--- conflicted
+++ resolved
@@ -1,9 +1,6 @@
 from . import plugins
 from .version import __version__
-<<<<<<< HEAD
 from .dashdown import MarkdownAIO
 from dash_labs import css
-=======
 
-from . util import print_registry
->>>>>>> 18894a47
+from . util import print_registry